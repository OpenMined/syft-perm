--- conflicted
+++ resolved
@@ -1695,7 +1695,6 @@
 
         # Try to ensure/locate a running server first (same logic we added elsewhere)
         try:
-<<<<<<< HEAD
             from .server import _SERVER_AVAILABLE
             from .server import get_server_url as _get_url
             from .server import start_server as _start_server
@@ -1705,14 +1704,6 @@
                 if _SERVER_AVAILABLE and not server_url:
                     # Start background server and grab its url
                     server_url = _start_server()
-=======
-            from .server import get_server_url as _get_url, start_server as _start_server, _SERVER_AVAILABLE
-
-            server_url: str | None = _get_url() if _SERVER_AVAILABLE else None
-            if _SERVER_AVAILABLE and not server_url:
-                # Start background server and grab its url
-                server_url = _start_server()
->>>>>>> 5d34f013
         except Exception:
             server_url = None  # Any import/start failure -> fallback
 
