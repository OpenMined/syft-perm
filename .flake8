--- conflicted
+++ resolved
@@ -1,10 +1,6 @@
 [flake8]
 max-line-length = 100
-<<<<<<< HEAD
-extend-ignore = E203, W503, W291, W293, E501, E999
-=======
-extend-ignore = E203, W503, W291, W293, E501, W605, F401, F841, F811, F541
->>>>>>> d8578dab
+extend-ignore = E203, W503, W291, W293, E501, E999, W605, F401, F841, F811, F541
 exclude =
     .git,
     __pycache__,
